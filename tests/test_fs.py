#!/usr/bin/python
import unittest
import os
import sys
import ftplib
import StringIO
from datetime import datetime
import cloudfiles
<<<<<<< HEAD
from ftpcloudfs.fs import CloudFilesFS
from cloudfiles.connection import Connection
=======
from ftpcloudfs.fs import CloudFilesFS, ListDirCache
>>>>>>> ffaf80bc

import logging
#logging.getLogger().setLevel(logging.DEBUG)
#logging.basicConfig(level=logging.DEBUG)

class CloudFilesFSTest(unittest.TestCase):
    '''CloudFilesFS Test'''

    def setUp(self):
        if not hasattr(self, 'username'):
            cls = self.__class__
            if not all(['RCLOUD_API_KEY' in os.environ,
                        'RCLOUD_API_USER' in os.environ]):
                print "env RCLOUD_API_USER or RCLOUD_API_KEY not found."
                sys.exit(1)
            cls.username = os.environ['RCLOUD_API_USER']
            cls.api_key = os.environ['RCLOUD_API_KEY']
            cls.auth_url = os.environ.get('RCLOUD_AUTH_URL')
            cls.cnx = CloudFilesFS(self.username, self.api_key, authurl=self.auth_url)
            cls.conn = cloudfiles.get_connection(self.username, self.api_key, authurl=self.auth_url)
            cls.directconn = Connection(self.username, self.api_key, authurl=self.auth_url)
        self.cnx.mkdir("/ftpcloudfs_testing")
        self.cnx.chdir("/ftpcloudfs_testing")
        self.container = self.conn.get_container('ftpcloudfs_testing')

    def create_file(self, path, contents):
        '''Create path with contents'''
        fd = self.cnx.open(path, "wb")
        fd.write(contents)
        fd.close()

    def read_file(self, path):
        fd = self.cnx.open(path, "rb")
        contents = fd.read()
        fd.close()
        return contents

    def test_mkdir_chdir_rmdir(self):
        ''' mkdir/chdir/rmdir directory '''
        directory = "/foobarrandom"
        self.cnx.mkdir(directory)
        self.cnx.chdir(directory)
        self.assertEqual(self.cnx.getcwd(), directory)
        self.assertEqual(self.cnx.listdir(directory), [])
        self.cnx.rmdir(directory)

    def test_mkdir_chdir_mkdir_rmdir_subdir(self):
        ''' mkdir/chdir/rmdir sub directory '''
        directory = "/foobarrandom"
        self.cnx.mkdir(directory)
        self.cnx.chdir(directory)
        subdirectory = "potato"
        subdirpath = directory + "/" + subdirectory
        self.cnx.mkdir(subdirectory)
        # Can't delete a directory with stuff in
        self.assertRaises(EnvironmentError, self.cnx.rmdir, directory)
        self.cnx.chdir(subdirectory)
        self.cnx.chdir("..")
        self.assertEqual(self.cnx.getcwd(), directory)
        self.cnx.rmdir(subdirectory)
        self.cnx.chdir("..")
        self.cnx.rmdir(directory)

    def test_write_open_delete(self):
        ''' write/open/delete file '''
        content_string = "Hello Moto"
        self.create_file("testfile.txt", content_string)
        self.assertEquals(self.cnx.getsize("testfile.txt"), len(content_string))
        contents = self.read_file("testfile.txt")
        self.assertEqual(contents, content_string)
        self.cnx.remove("testfile.txt")

    def test_write_open_delete_subdir(self):
        ''' write/open/delete file in a subdirectory'''
        self.cnx.mkdir("potato")
        self.cnx.chdir("potato")
        content_string = "Hello Moto"
        self.create_file("testfile.txt", content_string)
        self.assertEquals(self.cnx.getsize("testfile.txt"), len(content_string))
        content = self.read_file("/ftpcloudfs_testing/potato/testfile.txt")
        self.assertEqual(content, content_string)
        self.cnx.remove("testfile.txt")
        self.cnx.chdir("..")
        self.cnx.rmdir("potato")

    def test_write_to_slash(self):
        ''' write to slash should not be permitted '''
        self.cnx.chdir("/")
        content_string = "Hello Moto"
        self.assertRaises(EnvironmentError, self.create_file, "testfile.txt", content_string)

    def test_chdir_to_a_file(self):
        ''' chdir to a file '''
        self.create_file("testfile.txt", "Hello Moto")
        self.assertRaises(EnvironmentError, self.cnx.chdir, "/ftpcloudfs_testing/testfile.txt")
        self.cnx.remove("testfile.txt")

    def test_chdir_to_slash(self):
        ''' chdir to slash '''
        self.cnx.chdir("/")

    def test_chdir_to_nonexistent_container(self):
        ''' chdir to non existent container'''
        self.assertRaises(EnvironmentError, self.cnx.chdir, "/i_dont_exist")

    def test_chdir_to_nonexistent_directory(self):
        ''' chdir to nonexistend directory'''
        self.assertRaises(EnvironmentError, self.cnx.chdir, "i_dont_exist")
        self.assertRaises(EnvironmentError, self.cnx.chdir, "/ftpcloudfs_testing/i_dont_exist")

    def test_listdir_root(self):
        ''' list root directory '''
        self.cnx.chdir("/")
        dt = abs(datetime.utcfromtimestamp(self.cnx.getmtime("/")) - datetime.utcnow())
        self.assertTrue(dt.seconds < 60)
        ls = self.cnx.listdir(".")
        self.assertTrue('ftpcloudfs_testing' in ls)
        dt = abs(datetime.utcfromtimestamp(self.cnx.getmtime("ftpcloudfs_testing")) - datetime.utcnow())
        self.assertTrue(dt.seconds < 60)
        self.assertTrue('potato' not in ls)
        self.cnx.mkdir("potato")
        ls = self.cnx.listdir(".")
        self.assertTrue('ftpcloudfs_testing' in ls)
        self.assertTrue('potato' in ls)
        self.cnx.rmdir("potato")

    def test_listdir(self):
        ''' list directory '''
        content_string = "Hello Moto"
        self.create_file("testfile.txt", content_string)
        dt = abs(datetime.utcfromtimestamp(self.cnx.getmtime("testfile.txt")) - datetime.utcnow())
        self.assertTrue(dt.seconds < 60)
        self.assertEqual(self.cnx.listdir("."), ["testfile.txt"])
        self.cnx.remove("testfile.txt")

    def test_listdir_over_10000(self):
        ''' list directory with more than 10000 objects'''
        maxnbFiles = 10000
        content_string = "."
        nbFiles = 0
        while nbFiles <= maxnbFiles:
            container = self.directconn.create_container("ftpcloudfs_testing")
            obj = container.create_object(str(nbFiles))
            obj.content_type = "text/plain"
            obj.write(".")
            nbFiles = nbFiles + 1
        dirCount = len(self.cnx.listdir("."))
        self.assertEqual(dirCount, maxnbFiles + 1)
        nbFiles = 0
        while nbFiles <= maxnbFiles:
            container.delete_object(str(nbFiles))
            nbFiles = nbFiles + 1
        self.assertEqual(self.cnx.listdir("."), [])

    def test_listdir_subdir(self):
        ''' list a sub directory'''
        content_string = "Hello Moto"
        self.create_file("1.txt", content_string)
        self.create_file("2.txt", content_string)
        self.cnx.mkdir("potato")
        self.create_file("potato/3.txt", content_string)
        self.create_file("potato/4.txt", content_string)
        self.assertEqual(self.cnx.listdir("."), ["1.txt", "2.txt", "potato"])
        self.cnx.chdir("potato")
        self.assertEqual(self.cnx.listdir("."), ["3.txt", "4.txt"])
        self.cnx.remove("3.txt")
        self.cnx.remove("4.txt")
        self.assertEqual(self.cnx.listdir("."), [])
        self.cnx.chdir("..")
        self.cnx.remove("1.txt")
        self.cnx.remove("2.txt")
        self.assertEqual(self.cnx.listdir("."), ["potato"])
        dt = abs(datetime.utcfromtimestamp(self.cnx.getmtime("potato")) - datetime.utcnow())
        self.assertTrue(dt.seconds < 60)
        self.cnx.rmdir("potato")
        self.assertEqual(self.cnx.listdir("."), [])

    def test_rename_file(self):
        '''rename a file'''
        content_string = "Hello Moto" * 100
        self.create_file("testfile.txt", content_string)
        self.assertEquals(self.cnx.getsize("testfile.txt"), len(content_string))
        self.assertRaises(EnvironmentError, self.cnx.getsize, "testfile2.txt")
        self.cnx.rename("testfile.txt", "testfile2.txt")
        self.assertEquals(self.cnx.getsize("testfile2.txt"), len(content_string))
        self.assertRaises(EnvironmentError, self.cnx.getsize, "testfile.txt")
        self.cnx.remove("testfile2.txt")

    def test_rename_file_into_subdir1(self):
        '''rename a file into a subdirectory 1'''
        content_string = "Hello Moto"
        self.create_file("testfile.txt", content_string)
        self.cnx.mkdir("potato")
        self.assertEquals(self.cnx.getsize("testfile.txt"), len(content_string))
        self.assertRaises(EnvironmentError, self.cnx.getsize, "potato/testfile3.txt")
        self.cnx.rename("testfile.txt", "potato/testfile3.txt")
        self.assertEquals(self.cnx.getsize("potato/testfile3.txt"), len(content_string))
        self.assertRaises(EnvironmentError, self.cnx.getsize, "testfile.txt")
        self.cnx.remove("potato/testfile3.txt")
        self.cnx.rmdir("potato")

    def test_rename_file_into_subdir2(self):
        '''rename a file into a subdirectory without specifying dest leaf'''
        content_string = "Hello Moto"
        self.create_file("testfile.txt", content_string)
        self.cnx.mkdir("potato")
        self.assertEquals(self.cnx.getsize("testfile.txt"), len(content_string))
        self.assertRaises(EnvironmentError, self.cnx.getsize, "potato/testfile.txt")
        self.cnx.rename("testfile.txt", "potato")
        self.assertEquals(self.cnx.getsize("potato/testfile.txt"), len(content_string))
        self.assertRaises(EnvironmentError, self.cnx.getsize, "testfile.txt")
        self.cnx.remove("potato/testfile.txt")
        self.cnx.rmdir("potato")

    def test_rename_file_into_root(self):
        '''rename a file into a subdirectory without specifying dest leaf'''
        content_string = "Hello Moto"
        self.create_file("testfile.txt", content_string)
        self.assertRaises(EnvironmentError, self.cnx.rename, "testfile.txt", "/testfile.txt")
        self.cnx.remove("testfile.txt")

    def test_rename_directory_into_file(self):
        '''rename a directory into a file - shouldn't work'''
        content_string = "Hello Moto"
        self.create_file("testfile.txt", content_string)
        self.assertRaises(EnvironmentError, self.cnx.rename, "/ftpcloudfs_testing", "testfile.txt")
        self.cnx.remove("testfile.txt")

    def test_rename_directory_into_directory(self):
        '''rename a directory into a directory'''
        self.cnx.mkdir("potato")
        self.assertEquals(self.cnx.listdir("potato"), [])
        self.cnx.rename("potato", "potato2")
        self.assertEquals(self.cnx.listdir("potato2"), [])
        self.cnx.rmdir("potato2")

    def test_rename_directory_into_existing_directory(self):
        '''rename a directory into an existing directory'''
        self.cnx.mkdir("potato")
        self.cnx.mkdir("potato2")
        self.assertEquals(self.cnx.listdir("potato"), [])
        self.assertEquals(self.cnx.listdir("potato2"), [])
        self.cnx.rename("potato", "potato2")
        self.assertEquals(self.cnx.listdir("potato2"), ["potato"])
        self.assertEquals(self.cnx.listdir("potato2/potato"), [])
        self.cnx.rmdir("potato2/potato")
        self.cnx.rmdir("potato2")

    def test_rename_directory_into_self(self):
        '''rename a directory into itself'''
        self.cnx.mkdir("potato")
        self.assertEquals(self.cnx.listdir("potato"), [])
        self.cnx.rename("potato", "/ftpcloudfs_testing")
        self.assertEquals(self.cnx.listdir("potato"), [])
        self.cnx.rename("potato", "/ftpcloudfs_testing/potato")
        self.assertEquals(self.cnx.listdir("potato"), [])
        self.cnx.rename("potato", "potato")
        self.assertEquals(self.cnx.listdir("potato"), [])
        self.cnx.rename("/ftpcloudfs_testing/potato", ".")
        self.assertEquals(self.cnx.listdir("potato"), [])
        self.cnx.rmdir("potato")

    def test_rename_full_directory(self):
        '''rename a directory into a directory'''
        self.cnx.mkdir("potato")
        self.create_file("potato/something.txt", "p")
        try:
            self.assertEquals(self.cnx.listdir("potato"), ["something.txt"])
            self.assertRaises(EnvironmentError, self.cnx.rename, "potato", "potato2")
        finally:
            self.cnx.remove("potato/something.txt")
            self.cnx.rmdir("potato")

    def test_rename_container(self):
        '''rename an empty container'''
        self.cnx.mkdir("/potato")
        self.assertEquals(self.cnx.listdir("/potato"), [])
        self.assertRaises(EnvironmentError, self.cnx.listdir, "/potato2")
        self.cnx.rename("/potato", "/potato2")
        self.assertRaises(EnvironmentError, self.cnx.listdir, "/potato")
        self.assertEquals(self.cnx.listdir("/potato2"), [])
        self.cnx.rmdir("/potato2")

    def test_rename_full_container(self):
        '''rename a full container'''
        self.cnx.mkdir("/potato")
        self.create_file("/potato/test.txt", "onion")
        self.assertEquals(self.cnx.listdir("/potato"), ["test.txt"])
        self.assertRaises(EnvironmentError, self.cnx.rename, "/potato", "/potato2")
        self.cnx.remove("/potato/test.txt")
        self.cnx.rmdir("/potato")

    def test_unicode_file(self):
        '''Test unicode file creation'''
        # File names use a utf-8 interface
        file_name = u"Smiley\u263a.txt".encode("utf-8")
        self.create_file(file_name, "Hello Moto")
        self.assertEqual(self.cnx.listdir("."), [file_name])
        self.cnx.remove(file_name)

    def test_unicode_directory(self):
        '''Test unicode directory creation'''
        # File names use a utf-8 interface
        dir_name = u"Smiley\u263aDir".encode("utf-8")
        self.cnx.mkdir(dir_name)
        self.assertEqual(self.cnx.listdir("."), [dir_name])
        self.cnx.rmdir(dir_name)

    def test_mkdir_container_unicode(self):
        ''' mkdir/chdir/rmdir directory '''
        directory = u"/Smiley\u263aContainer".encode("utf-8")
        self.cnx.mkdir(directory)
        self.cnx.chdir(directory)
        self.cnx.rmdir(directory)

    def test_fakedir(self):
        '''Make some fake directories and test'''

        obj1 = self.container.create_object("test1.txt")
        obj1.content_type = "text/plain"
        obj1.write("Hello Moto")

        obj2 = self.container.create_object("potato/test2.txt")
        obj2.content_type = "text/plain"
        obj2.write("Hello Moto")

        obj3 = self.container.create_object("potato/sausage/test3.txt")
        obj3.content_type = "text/plain"
        obj3.write("Hello Moto")

        obj4 = self.container.create_object("potato/sausage/test4.txt")
        obj4.content_type = "text/plain"
        obj4.write("Hello Moto")

        self.assertEqual(self.cnx.listdir("."), ["potato", "test1.txt"])
        self.assertEqual(self.cnx.listdir("potato"), ["sausage","test2.txt"])
        self.assertEqual(self.cnx.listdir("potato/sausage"), ["test3.txt", "test4.txt"])

        self.cnx.chdir("potato")

        self.assertEqual(self.cnx.listdir("."), ["sausage","test2.txt"])
        self.assertEqual(self.cnx.listdir("sausage"), ["test3.txt", "test4.txt"])

        self.cnx.chdir("sausage")

        self.assertEqual(self.cnx.listdir("."), ["test3.txt", "test4.txt"])

        self.cnx.chdir("../..")

        self.container.delete_object(obj1.name)
        self.container.delete_object(obj2.name)
        self.container.delete_object(obj3.name)
        self.container.delete_object(obj4.name)

        self.assertEqual(self.cnx.listdir("."), [])

    def test_md5(self):
        obj1 = self.container.create_object("test1.txt")
        obj1.content_type = "text/plain"
        obj1.write("Hello Moto")
        self.assertEquals(self.cnx.md5("test1.txt"),"0d933ae488fd55cc6bdeafffbaabf0c4")
        self.cnx.remove("test1.txt")
        self.assertRaises(EnvironmentError, self.cnx.md5, "/")
        self.assertRaises(EnvironmentError, self.cnx.md5, "/ftpcloudfs_testing")
        self.cnx.mkdir("/ftpcloudfs_testing/sausage")
        self.assertRaises(EnvironmentError, self.cnx.md5, "/ftpcloudfs_testing/sausage")
        self.cnx.rmdir("/ftpcloudfs_testing/sausage")

    def tearDown(self):
        # Delete eveything from the container using the API
        fails = self.container.list_objects()
        for obj in fails:
            self.container.delete_object(obj)
        self.cnx.rmdir("/ftpcloudfs_testing")
        self.assertEquals(fails, [], "The test failed to clean up after itself leaving these objects: %r" % fails)


class MockupContainer(object):
    '''Mockup object to simulate a CF container.'''
    def __init__(self, container, num_objects):
        self.container = container
        self.num_objects = num_objects

    def list_objects_info(self, prefix=None, delimiter=None, marker=None, limit=10000):

        start = 0
        if marker:
            while start <= self.num_objects:
                if marker == 'object%s.txt' % start:
                    break
                start += 1

        end = self.num_objects-start
        if end == 0:
            # marker not found, so it's ingored (behaviour in OpenStack
            # Object Storage)
            start = 0
            end = self.num_objects
        if end > limit:
            end = limit

        return [dict(bytes=1024, content_type='text/plain',
                     hash='c644eacf6e9c21c7d2cca3ce8bb0ec13',
                     last_modified='2012-06-20T00:00:00.000000',
                     name='object%s.txt' % i) for i in xrange(start, start+end)]

class MockupConnection(object):
    '''Mockup object to simulate a CF connection.'''
    def __init__(self, num_objects):
        self.num_objects = num_objects

    def list_containers_info(self):
        return [dict(count=self.num_objects, bytes=1024*self.num_objects, name='container'),]

    def get_container(self, container):
        if container != 'container':
            raise cloudfiles.errors.NoSuchContainer()
        return MoclupContainer(container)

class MockupCfFs(object):
    '''Mockup object to simulate a CFFS.'''
    memcache_hosts = None
    auth_url = 'https://auth.service.fake/v1'
    username = 'user'

    def __init__(self, num_objects):
        self.num_objects = num_objects
        self.connection = MockupConnection(num_objects)

    def _get_container(self, container):
        return MockupContainer(container, self.num_objects)

class ListDirTest(unittest.TestCase):
    '''
    CloudFilesFS cache Tests.

    These tests use the Mockup* objects because some of the tests would require
    creating/deleting too many objects to run the test over the real storage.
    '''

    def test_listdir(self):
        """Test listdir, less than 10000 (limit) objects"""
        lc = ListDirCache(MockupCfFs(100))

        ld = lc.listdir('/')
        self.assertEqual(len(ld), 1)
        self.assertEqual(ld, ['container',])

        ld = lc.listdir('/container')
        self.assertEqual(len(ld), 100)
        self.assertEqual(sorted(ld), sorted(['object%s.txt' % i for i in xrange(100)]))

    def test_listdir_marker(self):
        """Test listdir, more than 10000 (limit) objects"""
        lc = ListDirCache(MockupCfFs(10100))

        ld = lc.listdir('/container')
        self.assertEqual(len(ld), 10100)
        self.assertEqual(sorted(ld), sorted(['object%s.txt' % i for i in xrange(10100)]))

if __name__ == '__main__':
    unittest.main()<|MERGE_RESOLUTION|>--- conflicted
+++ resolved
@@ -6,12 +6,7 @@
 import StringIO
 from datetime import datetime
 import cloudfiles
-<<<<<<< HEAD
-from ftpcloudfs.fs import CloudFilesFS
-from cloudfiles.connection import Connection
-=======
 from ftpcloudfs.fs import CloudFilesFS, ListDirCache
->>>>>>> ffaf80bc
 
 import logging
 #logging.getLogger().setLevel(logging.DEBUG)
@@ -32,7 +27,6 @@
             cls.auth_url = os.environ.get('RCLOUD_AUTH_URL')
             cls.cnx = CloudFilesFS(self.username, self.api_key, authurl=self.auth_url)
             cls.conn = cloudfiles.get_connection(self.username, self.api_key, authurl=self.auth_url)
-            cls.directconn = Connection(self.username, self.api_key, authurl=self.auth_url)
         self.cnx.mkdir("/ftpcloudfs_testing")
         self.cnx.chdir("/ftpcloudfs_testing")
         self.container = self.conn.get_container('ftpcloudfs_testing')
@@ -147,25 +141,6 @@
         self.assertEqual(self.cnx.listdir("."), ["testfile.txt"])
         self.cnx.remove("testfile.txt")
 
-    def test_listdir_over_10000(self):
-        ''' list directory with more than 10000 objects'''
-        maxnbFiles = 10000
-        content_string = "."
-        nbFiles = 0
-        while nbFiles <= maxnbFiles:
-            container = self.directconn.create_container("ftpcloudfs_testing")
-            obj = container.create_object(str(nbFiles))
-            obj.content_type = "text/plain"
-            obj.write(".")
-            nbFiles = nbFiles + 1
-        dirCount = len(self.cnx.listdir("."))
-        self.assertEqual(dirCount, maxnbFiles + 1)
-        nbFiles = 0
-        while nbFiles <= maxnbFiles:
-            container.delete_object(str(nbFiles))
-            nbFiles = nbFiles + 1
-        self.assertEqual(self.cnx.listdir("."), [])
-
     def test_listdir_subdir(self):
         ''' list a sub directory'''
         content_string = "Hello Moto"
