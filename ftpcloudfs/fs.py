"""
A filesystem like interface to cloudfiles

Author: Chmouel Boudjnah <chmouel.boudjnah@rackspace.co.uk>
Author: Nick Craig-Wood <nick@craig-wood.com>
"""

import os
import time
import mimetypes
import stat
import sys
import logging
from errno import EPERM, ENOENT, EACCES, ENOTEMPTY, ENOTDIR, EIO
import cloudfiles
from cloudfiles import Connection
from chunkobject import ChunkObject
from errors import IOSError
import posixpath
from constants import cloudfiles_api_timeout
from functools import wraps
import memcache
try:
    from hashlib import md5
except:
    from md5 import md5

__all__ = ['CloudFilesFS']

class ProxyConnection(Connection):
    """
    Add X-Forwarded-For header to all requests.
    """
    def __init__(self, *args, **kwargs):
        self.real_ip = None
        super(ProxyConnection, self).__init__(*args, **kwargs)

    def make_request(self, method, path=[], data='', hdrs=None, parms=None):
        if self.real_ip:
            if not hdrs:
                hdrs = {}
            hdrs['X-Forwarded-For'] = self.real_ip
        return super(ProxyConnection, self).make_request(method, path, data, hdrs, parms)

def translate_cloudfiles_error(fn):
    """
    Decorator to catch cloudfiles errors and translating them into IOSError.

    Other exceptions are not caught.
    """
    @wraps(fn)
    def wrapper(*args,**kwargs):
        name = getattr(fn, "func_name", "unknown")
        log = lambda msg: logging.warning("%s: %s" % (name, msg))
        try:
            return fn(*args, **kwargs)
        except (cloudfiles.errors.NoSuchContainer,
                cloudfiles.errors.NoSuchObject), e:
            raise IOSError(ENOENT, 'Not found: %s' % e)
        except cloudfiles.errors.ContainerNotEmpty, e:
            raise IOSError(ENOTEMPTY, 'Directory not empty: %s' % e)
        except cloudfiles.errors.ResponseError, e:
            log("Response error: %s" % e)
            # FIXME make some attempt to raise different errors on e.status
            raise IOSError(EPERM, 'Operation not permitted: %s' % e)
        except (cloudfiles.errors.AuthenticationError,
                cloudfiles.errors.AuthenticationFailed,
                cloudfiles.errors.ContainerNotPublic), e:
            log("Authentication error: %s" % e)
            raise IOSError(EPERM, 'Operation not permitted: %s' % e)
        except (cloudfiles.errors.CDNNotEnabled,
                cloudfiles.errors.IncompleteSend,
                cloudfiles.errors.InvalidContainerName,
                cloudfiles.errors.InvalidMetaName,
                cloudfiles.errors.InvalidMetaValue,
                cloudfiles.errors.InvalidObjectName,
                cloudfiles.errors.InvalidObjectSize,
                cloudfiles.errors.InvalidUrl), e:
            log("Unexpected cloudfiles error: %s" % e)
            raise IOSError(EIO, 'Unexpected cloudfiles error')
    return wrapper

def parse_fspath(path):
    '''Returns a (container, path) tuple. For shorter paths
    replaces not provided values with empty strings.
    May raise IOSError for invalid paths
    '''
    if not path.startswith('/'):
        logging.warning('parse_fspath: You have to provide an absolute path: %r' % path)
        raise IOSError(ENOENT, 'Absolute path needed')
    parts = path.split('/', 2)[1:]
    while len(parts) < 2:
        parts.append('')
    return tuple(parts)

class CloudFilesFD(object):
    '''Acts like a file() object, but attached to a cloud files object'''

    def __init__(self, cffs, container, obj, mode):
        self.cffs = cffs
        self.container = container
        self.name = obj
        self.mode = mode
        self.closed = False
        self.total_size = 0
        self.stream = None

        if not all([container, obj]):
            self.closed = True
            raise IOSError(EPERM, 'Container and object requred')

        self.container = self.cffs._get_container(self.container)

        if 'r' in self.mode:
            self.obj = self.container.get_object(self.name)
            logging.debug("read fd obj.name=%r obj.size=%r" % (self.obj.name, self.obj.size))
        else: #write
            self.obj = ChunkObject(self.container, obj)
            self.obj.content_type = mimetypes.guess_type(obj)[0]
            self.obj.prepare_chunk()

    def write(self, data):
        '''Write data to the object'''
        if 'r' in self.mode:
            raise IOSError(EPERM, "Can't write to stream opened for read")
        self.obj.send_chunk(data)

    def close(self):
        '''Close the object and finish the data transfer'''
        if 'r' in self.mode:
            return
        self.obj.finish_chunk()

    def read(self, size=65536):
        '''Read data from the object.

        We can use just one request because 'seek' is not supported.
        
        NB: It uses the size passed into the first call for all subsequent calls'''
        if not self.stream:
            self.stream = self.obj.stream(size)

        logging.debug("read size=%r, total_size=%r, obj.size=%r" % (size, self.total_size, self.obj.size))
        try:
            buff = self.stream.next()
            self.total_size += len(buff)
        except StopIteration:
            return ""
        else:
            return buff

    def seek(self, *kargs, **kwargs):
        '''Seek in the object: FIXME doesn't work and raises an error'''
        logging.debug("seek args=%s, kargs=%s" % (str(kargs), str(kwargs)))
        raise IOSError(EPERM, "Seek not implemented")

class ListDirCache(object):
    '''
    Cache for listdir.  This is to cache the very common case when we
    call listdir and then immediately call stat() on all the objects.
    In the OS this would be cached in the VFS but we have to make our
    own caching here to avoid the stat calls each making a connection.
    '''
    MAX_CACHE_TIME = 10         # seconds to cache the listdir for
    def __init__(self, cffs):
        self.cffs = cffs
        self.path = None
        self.cache = {}
        self.when = time.time()
        self.memcache = None

        if self.cffs.memcache_hosts:
            logging.debug("connecting to memcache %r" % self.cffs.memcache_hosts)
            self.memcache = memcache.Client(self.cffs.memcache_hosts)

    def key(self, index):
        '''Returns a key for a user distributed cache'''
        logging.debug("cache key for %r" % [self.cffs.authurl, self.cffs.username, index])
        if not hasattr(self, "_key_base"):
            self._key_base = md5("%s%s" % (self.cffs.authurl, self.cffs.username)).hexdigest()
        return "%s-%s" % (self._key_base, md5(index).hexdigest())

    def flush(self, path=None):
        '''Flush the listdir cache'''
        logging.debug("cache flush, path: %s" % self.path)
        if self.memcache:
            if self.path is not None:
                logging.debug("flushing memcache for %r" % self.path)
                self.memcache.delete(self.key(self.path))
            if path and self.path != path:
                logging.debug("flushing memcache for %r" % path)
                self.memcache.delete(self.key(path))
        self.cache = None

    def _make_stat(self, last_modified=None, content_type="application/directory", count=1, bytes=0, **kwargs):
        '''Make a stat object from the parameters passed in from'''
        if last_modified:
            if "." in last_modified:
                last_modified, microseconds = last_modified.rsplit(".", 1)
                microseconds = float("0."+microseconds)
            else:
                microseconds = 0.0
            mtime_tuple = list(time.strptime(last_modified, "%Y-%m-%dT%H:%M:%S"))
            mtime_tuple[8] = 0  # Use GMT
            mtime = time.mktime(mtime_tuple) + microseconds
        else:
            mtime = time.time()
        if content_type == "application/directory":
            mode = 0755|stat.S_IFDIR
        else:
            mode = 0644|stat.S_IFREG
        #(mode, ino, dev, nlink, uid, gid, size, atime, mtime, ctime)
        return os.stat_result((mode, 0L, 0L, count, 0, 0, bytes, mtime, mtime, mtime))

    def listdir_container(self, cache, container, path=""):
        '''Fills cache with the list dir of the container'''
        logging.debug("listdir container %r path %r" % (container, path))
        cnt = self.cffs._get_container(container)
        if path:
            prefix = path.rstrip("/")+"/"
        else:
            prefix = None
        objects = cnt.list_objects_info(prefix=prefix, delimiter="/")

        # override 10000 objects limit with markers
        nbobjects = len(objects)
        while nbobjects >= 10000:
            # get last object as a marker
            lastobject = objects[-1]
            lastobjectname = lastobject['name']
            # get a new list with the marker
            newobjects = cnt.list_objects_info(prefix=prefix, delimiter="/", marker=lastobjectname)
            # get the new list length
            nbobjects = len(newobjects)
            logging.debug("number of objects after marker %s: %s" % (lastobjectname, nbobjects))
            # add the new list to current list
<<<<<<< HEAD
            objects = objects + newobjects                
=======
            objects = objects + newobjects
>>>>>>> ffaf80bc
        logging.debug("total number of objects %s:" % len(objects))

        for obj in objects:
            # {u'bytes': 4820,  u'content_type': '...',  u'hash': u'...',  u'last_modified': u'2008-11-05T00:56:00.406565',  u'name': u'new_object'},
            if 'subdir' in obj:
                # {u'subdir': 'dirname'}
                obj['name'] = obj['subdir'].rstrip("/")
            obj['count'] = 1
            # Keep all names in utf-8, just like the filesystem
            name = posixpath.basename(obj['name']).encode("utf-8")
            cache[name] = self._make_stat(**obj)

    def listdir_root(self, cache):
        '''Fills cache with the list of containers'''
        logging.debug("listdir root")
        try:
            objects = self.cffs.connection.list_containers_info()
        except cloudfiles.errors.ResponseError:
            # when implementing contaniners' ACL, getting the containers
            # list can raise a ResponseError, but still access to the
            # the containers we have permissions to access to
            return
        for obj in objects:
            # {u'count': 0, u'bytes': 0, u'name': u'container1'},
            # Keep all names in utf-8, just like the filesystem
            name = obj['name'].encode("utf-8")
            cache[name] = self._make_stat(**obj)

    def listdir(self, path):
        '''Return the directory list of the path, filling the cache in the process'''
        path = path.rstrip("/") or "/"
        logging.debug("listdir %r" % path)
        cache = None
        if self.memcache:
            cache = self.memcache.get(self.key(path))
            if cache:
                logging.debug("memcache hit %r" % self.key(path))
            else:
                logging.debug("memcache miss %r" % self.key(path))
        if not cache:
            cache = {}
            if path == "/":
                self.listdir_root(cache)
            else:
                container, obj = parse_fspath(path)
                self.listdir_container(cache, container, obj)
            if self.memcache:
                self.memcache.set(self.key(path), cache, self.MAX_CACHE_TIME)
                logging.debug("memcache stored %r" % self.key(path))
        self.cache = cache
        self.path = path
        self.when = time.time()
        leaves = sorted(self.cache.keys())
        logging.debug(".. %r" % leaves)
        return leaves

    def listdir_with_stat(self, path):
        '''Return the directory list of the path with stat objects for
        each, filling the cache in the process, as a list of tuples
        (leafname, stat_result)'''
        self.listdir(path)
        return sorted(self.cache.iteritems())

    def valid(self, path):
        '''Check the cache is valid for the container and directory path'''
        if self.memcache:
            cache = self.memcache.get(self.key(path))
            if cache:
                logging.debug("memcache hit %r" % self.key(path))
                self.cache = cache
                self.path = path
                return True
        if not self.cache:
            return False
        if self.path != path:
            return False
        age = time.time() - self.when
        return age < self.MAX_CACHE_TIME

    def stat(self, path):
        '''Returns an os.stat_result for path or raises IOSError

        Returns the information from the cache if possible
        '''
        path = path.rstrip("/") or "/"
        logging.debug("stat path %r" % (path))
        directory, leaf = posixpath.split(path)
        # Refresh the cache it if is old, or wrong
        if not self.valid(directory):
            logging.debug("invalid cache for %r (path: %r)" % (directory, self.path))
            self.listdir(directory)
        if path != "/":
            try:
                stat_info = self.cache[leaf]
            except KeyError:
                logging.debug("Didn't find %r in directory listing" % leaf)
                # it can be a container and the user doesn't have
                # permissions to list the root
                if directory == '/' and leaf:
                    try:
                        container = self.cffs.connection.get_container(leaf)
                    except cloudfiles.errors.ResponseError:
                        raise IOSError(ENOENT, 'No such file or directory %s' % leaf)

                    logging.debug("Accessing %r container without root listing" % leaf)
                    stat_info = self._make_stat(count=container.object_count, bytes=container.size_used)
                else:
                    raise IOSError(ENOENT, 'No such file or directory %s' % leaf)
        else:
            # Root directory size is sum of containers, count is containers
            bytes = sum(stat_info.st_size for stat_info in self.cache.values())
            count = len(self.cache)
            stat_info = self._make_stat(count=count, bytes=bytes)
        return stat_info

class CloudFilesFS(object):
    '''Cloud Files File system emulation

    All the methods on this class emulate os.* or os.path.* functions
    of the same name.
    '''
    single_cache = True
    memcache_hosts = None

    @translate_cloudfiles_error
    def __init__(self, username, api_key, servicenet=False, authurl=None):
        '''
        Open the Cloudfiles connection

        username - if None then don't make the connection
        api_key
        servicenet - use the Rackspace internal network
        authurl - for use with OpenStack
        '''
        self.username = username
        self.connection = None
        self.servicenet = servicenet
        self.authurl = authurl
        if username is not None:
            self.authenticate(username, api_key)
        # A cache to hold the information from the last listdir
        self._listdir_cache = ListDirCache(self)
        self._cwd = '/'

    @translate_cloudfiles_error
    def authenticate(self, username, api_key):
        '''
        Authenticates and opens the connection
        '''
        # Thanks the way get_connection works we don't have to check if
        # the python api version is accepting servicenet keyword
        kwargs = dict(servicenet=self.servicenet)
        # Only add authurl if the user asked for it, to maintain
        # compatibility with old python api versions
        if self.authurl:
            kwargs['authurl'] = self.authurl
        self.connection = ProxyConnection(username, api_key, timeout=cloudfiles_api_timeout, **kwargs)

    def close(self):
        '''Dummy function which does nothing - no need to close'''
        pass

    @translate_cloudfiles_error
    def _get_container(self, container):
        '''Gets the named container returning a container object, raising
        IOSError if not found'''
        return self.connection.get_container(container)

    def isabs(self, path):
        """Test whether a path is absolute"""
        return posixpath.isabs(path)

    def normpath(self, path):
        """Normalize path, eliminating double slashes, etc."""
        return posixpath.normpath(path)

    def abspath(self, path):
        """Return an absolute path."""
        if not self.isabs(path):
            path = posixpath.join(self.getcwd(), path)
        return self.normpath(path)

    def mkstemp(self, suffix='', prefix='', dir=None, mode='wb'):
        """A wrapper around tempfile.mkstemp creating a file with a unique
        name.  Unlike mkstemp it returns an object with a file-like
        interface.
        """
        e = "mkstemp suffix=%r prefix=%r, dir=%r mode=%r - not implemented" % (suffix, prefix, dir, mode)
        logging.debug(e)
        raise IOSError(EPERM, 'Operation not permitted: %s' % e)

    @translate_cloudfiles_error
    def open(self, path, mode):
        '''Open path with mode, raise IOError on error'''
        path = self.abspath(path)
        logging.debug("open %r mode %r" % (path, mode))
        self._listdir_cache.flush(posixpath.dirname(path))
        container, obj = parse_fspath(path)
        return CloudFilesFD(self, container, obj, mode)

    def chdir(self, path):
        '''Change current directory, raise OSError on error'''
        path = self.abspath(path)
        logging.debug("chdir %r" % path)
        if not path.startswith("/"):
            raise IOSError(ENOENT, 'Failed to change directory.')
        container, obj = parse_fspath(path)
        if not container:
            logging.debug("cd to /")
        else:
            logging.debug("cd to container %r directory %r" % (container, obj))
            if not self.isdir(path):
                raise IOSError(ENOTDIR, "Can't cd to a file")
        self._cwd = path

    def getcwd(self):
        '''Returns the current working directory'''
        return self._cwd

    @translate_cloudfiles_error
    def mkdir(self, path):
        '''Make a directory, raise OSError on error'''
        path = self.abspath(path)
        logging.debug("mkdir %r" % path)
        container, obj = parse_fspath(path)
        if obj:
            self._listdir_cache.flush(posixpath.dirname(path))
            logging.debug("Making directory %r in %r" % (obj, container))
            cnt = self._get_container(container)
            directory_obj = cnt.create_object(obj)
            directory_obj.content_type = "application/directory"
            directory_obj.write("")
        else:
            self._listdir_cache.flush("/")
            logging.debug("Making container %r" % (container,))
            self.connection.create_container(container)

    @translate_cloudfiles_error
    def listdir(self, path):
        '''List a directory, raise OSError on error'''
        path = self.abspath(path)
        logging.debug("listdir %r" % path)
        return self._listdir_cache.listdir(path)

    @translate_cloudfiles_error
    def listdir_with_stat(self, path):
        '''Return the directory list of the path with stat objects for
        each, filling the cache in the process, as a list of tuples
        (leafname, stat_result)'''
        path = self.abspath(path)
        logging.debug("listdir_with_stat %r" % path)
        return self._listdir_cache.listdir_with_stat(path)

    @translate_cloudfiles_error
    def rmdir(self, path):
        '''Remove a directory, raise OSError on error'''
        path = self.abspath(path)
        logging.debug("rmdir %r" % path)
        container, obj = parse_fspath(path)

        if not self.isdir(path):
            if self.isfile(path):
                raise IOSError(ENOTDIR, "Not a directory")
            raise IOSError(ENOENT, 'No such file or directory')

        if self.listdir(path):
            raise IOSError(ENOTEMPTY, "Directory not empty: '%s'" % path)

        cnt = self._get_container(container)

        if obj:
            self._listdir_cache.flush(posixpath.dirname(path))
            logging.debug("Removing directory %r in %r" % (obj, container))
            cnt.delete_object(obj)
        else:
            self._listdir_cache.flush("/")
            logging.debug("Removing container %r" % (container,))
            self.connection.delete_container(container)

    @translate_cloudfiles_error
    def remove(self, path):
        '''Remove a file, raise OSError on error'''
        path = self.abspath(path)
        logging.debug("remove %r" % path)
        container, name = parse_fspath(path)

        if not name:
            raise IOSError(EACCES, "Can't remove a container")

        if self.isdir(path):
            raise IOSError(EACCES, "Can't remove a directory (use rmdir instead)")

        container = self._get_container(container)
        obj = container.get_object(name)
        container.delete_object(obj)
        self._listdir_cache.flush(posixpath.dirname(path))
        return not name

    @translate_cloudfiles_error
    def _rename_container(self, src_container_name, dst_container_name):
        '''Rename src_container_name into dst_container_name'''
        logging.debug("rename container %r -> %r" % (src_container_name, dst_container_name))
        # Delete the old container first, raising error if not empty
        self.connection.delete_container(src_container_name)
        self.connection.create_container(dst_container_name)
        self._listdir_cache.flush("/")

    @translate_cloudfiles_error
    def rename(self, src, dst):
        '''Rename a file/directory from src to dst, raise OSError on error'''
        src = self.abspath(src)
        dst = self.abspath(dst)
        logging.debug("rename %r -> %r" % (src, dst))
        self._listdir_cache.flush()
        # Check not renaming to itself
        if src == dst:
            logging.debug("Renaming %r to itself - doing nothing" % src)
            return
        # If dst is an existing directory, copy src inside it
        if self.isdir(dst):
            if dst:
                dst += "/"
            dst += posixpath.basename(src)
        # Check constraints for renaming a directory
        if self.isdir(src):
            if self.listdir(src):
                raise IOSError(ENOTEMPTY, "Can't rename non-empty directory: '%s'" % src)
            if self.isfile(dst):
                raise IOSError(ENOTDIR, "Can't rename directory to file")
        # Check not renaming to itself
        if src == dst:
            logging.debug("Renaming %r to itself - doing nothing" % src)
            return
        # Parse the paths now
        src_container_name, src_path = parse_fspath(src)
        dst_container_name, dst_path = parse_fspath(dst)
        logging.debug("`.. %r/%r -> %r/%r" % (src_container_name, src_path, dst_container_name, dst_path))
        # Check if we are renaming containers
        if not src_path and not dst_path and src_container_name and dst_container_name:
            return self._rename_container(src_container_name, dst_container_name)
        # ...otherwise can't deal with root stuff
        if not src_container_name or not src_path or not dst_container_name or not dst_path:
            logging.info("Can't rename %r -> %r" % (src, dst))
            raise IOSError(EACCES, "Can't rename to / from root")
        # Check destination directory exists
        if not self.isdir(posixpath.split(dst)[0]):
            logging.info("Can't copy %r -> %r dst directory doesn't exist" % (src, dst))
            raise IOSError(ENOENT, "Can't copy %r -> %r dst directory doesn't exist" % (src, dst))
        # Do the rename of the file/dir
        src_container = self._get_container(src_container_name)
        dst_container = self._get_container(dst_container_name)
        src_obj = src_container.get_object(src_path)
        # Copy src -> dst
        src_obj.copy_to(dst_container_name, dst_path)
        # Delete dst
        src_container.delete_object(src_path)
        self._listdir_cache.flush(posixpath.dirname(src))
        self._listdir_cache.flush(posixpath.dirname(dst))

    def chmod(self, path, mode):
        '''Change file/directory mode'''
        e = "chmod %03o %r - not implemented" % (mode, path)
        logging.debug(e)
        raise IOSError(EPERM, 'Operation not permitted: %s' % e)

    def isfile(self, path):
        '''Is this path a file.  Shouldn't raise an error if not found like os.path.isfile'''
        logging.debug("isfile %r" % path)
        try:
            return stat.S_ISREG(self.stat(path).st_mode)
        except EnvironmentError:
            return False

    def islink(self, path):
        '''Is this path a link.  Shouldn't raise an error if not found like os.path.islink'''
        logging.debug("islink %r" % path)
        return False

    def isdir(self, path):
        '''Is this path a directory.  Shouldn't raise an error if not found like os.path.isdir'''
        logging.debug("isdir %r" % path)
        try:
            return stat.S_ISDIR(self.stat(path).st_mode)
        except EnvironmentError:
            return False

    def getsize(self, path):
        '''Return the size of path, raise OSError on error'''
        logging.debug("getsize %r" % path)
        return self.stat(path).st_size

    def getmtime(self, path):
        '''Return the modification time of path, raise OSError on error'''
        logging.debug("getmtime %r" % path)
        return self.stat(path).st_mtime

    def realpath(self, path):
        '''Return the canonical path of the specified path'''
        return self.abspath(path)

    def lexists(self, path):
        '''Test whether a path exists.  Returns True for broken symbolic links'''
        logging.debug("lexists %r" % path)
        try:
            self.stat(path)
            return True
        except EnvironmentError:
            return False

    @translate_cloudfiles_error
    def stat(self, path):
        '''Return os.stat_result object for path, raise OSError on error'''
        path = self.abspath(path)
        logging.debug("stat %r" % path)
        return self._listdir_cache.stat(path)

    exists = lexists
    lstat = stat

    def validpath(self, path):
        '''Check whether the path belongs to user's home directory'''
        return True

    def flush(self):
        '''Flush caches'''
        if self._listdir_cache:
            self._listdir_cache.flush()

    def get_user_by_uid(self, uid):
        '''
        Return the username associated with user id.
        If this can't be determined return raw uid instead.
        '''
        return self.username

    def get_group_by_gid(self, gid):
        '''
        Return the groupname associated with group id.
        If this can't be determined return raw gid instead.
        On Windows just return "group".
        '''
        return self.username

    def readlink(self, path):
        '''
        Return a string representing the path to which a
        symbolic link points.

        We never return that we have a symlink in stat, so this should
        never be called
        '''
        e = "readlink %r - not implemented" % path
        logging.debug(e)
        raise IOSError(EPERM, 'Operation not permitted: %s' % e)

    @translate_cloudfiles_error
    def md5(self, path):
        '''Return the object MD5 for path, raise OSError on error'''
        path = self.abspath(path)
        logging.debug("md5 %r" % path)
        container, name = parse_fspath(path)

        if not name:
            raise IOSError(EACCES, "Can't return the MD5 of a container")

        if self.isdir(path):
            # this is only 100% accurate for virtual directories
            raise IOSError(EACCES, "Can't return the MD5 of a directory")

        container = self._get_container(container)
        obj = container.get_object(name)
        return obj.etag
<|MERGE_RESOLUTION|>--- conflicted
+++ resolved
@@ -234,11 +234,7 @@
             nbobjects = len(newobjects)
             logging.debug("number of objects after marker %s: %s" % (lastobjectname, nbobjects))
             # add the new list to current list
-<<<<<<< HEAD
-            objects = objects + newobjects                
-=======
             objects = objects + newobjects
->>>>>>> ffaf80bc
         logging.debug("total number of objects %s:" % len(objects))
 
         for obj in objects:
